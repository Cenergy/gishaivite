--- conflicted
+++ resolved
@@ -5,19 +5,11 @@
   }
   init(map,options) {
     // 假如是相同的处理类型，则注入
-<<<<<<< HEAD
     this.map = map;
     this.options = options;
     this._id = crypto.randomUUID();
     this._hasLoaded = false;
     this.timeInterval = 10 * 1000;
-=======
-    if (isSmallMap !== Boolean(this.isSmallMap)) return
-    this.map = map
-    this._id = crypto.randomUUID()
-    this._hasLoaded = false
-    this.timeInterval = 10 * 1000
->>>>>>> d76d4e6f
   }
   get id() {
     return this._id
